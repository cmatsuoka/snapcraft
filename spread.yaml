project: snapcraft

environment:
  # Tell snapcraft to use the current host to build
  SNAPCRAFT_BUILD_ENVIRONMENT: "host"

  # Generate manifest when building snaps.
  SNAPCRAFT_BUILD_INFO: "1"

  # If SNAPCRAFT_PACKAGE_TYPE is "snap" and this variable is defined, spread
  # will install snapcraft from that channel. Otherwise, it'll look for a snap
  # in the source tree. If SNAPCRAFT_PACKAGE_TYPE is "deb" this variable does
  # nothing.
  SNAPCRAFT_CHANNEL: "$(HOST: echo ${SNAPCRAFT_CHANNEL})"

  # Show error tracebacks
  SNAPCRAFT_MANAGED_HOST: "yes"

  # Disable all Sentry error reporting
  SNAPCRAFT_ENABLE_ERROR_REPORTING: "no"

  # Print potentially useful debugging info
  SNAPCRAFT_ENABLE_DEVELOPER_DEBUG: "yes"

  # Ensure that we have the right debian configuration for legacy
  DEBIAN_FRONTEND: noninteractive
  DEBIAN_PRIORITY: critical

  TOOLS_DIR: /snapcraft/tests/spread/tools
  PATH: $PATH:$TOOLS_DIR/snapd-testing-tools/tools/

  # Git environment for commits
  GIT_AUTHOR_NAME: "Test User"
  GIT_AUTHOR_EMAIL: "test-user@email.com"

backends:
  lxd:
    systems:
      # -native is added for clarity and for ubuntu-20.04* to match.
      - ubuntu-20.04
      - ubuntu-22.04
  google:
    key: '$(HOST: echo "$SPREAD_GOOGLE_KEY")'
    location: snapd-spread/us-east1-b
    halt-timeout: 2h
    systems:
      - ubuntu-20.04-64:
          workers: 6
          image: ubuntu-2004-64
          storage: 40G
      - ubuntu-22.04-64:
          workers: 6
          storage: 20G
          image: ubuntu-2204-64
      - ubuntu-24.04-64:
          image: ubuntu-23.04-64
          storage: 12G
          workers: 6

  multipass:
    type: adhoc
    allocate: |
      if [ "$SPREAD_SYSTEM" = "ubuntu-24.04-64" ]; then
          image="daily:devel"
          instance_name=spread-devel
      else
          # SPREAD_SYSTEM has the following format here 'ubuntu-XX.YY-64' and gets
          # translated to an image XX.YY.
          image=$(echo $SPREAD_SYSTEM | sed -e 's/ubuntu-\(.*\)-64/\1/')
          instance_name="spread-${image}"
      fi

      if [ -z "${image}" ]; then
        FATAL "$SPREAD_SYSTEM is not supported!"
      fi

      multipass launch --disk 20G --memory 2G --name "$instance_name" "$image"

      # Get the IP from the instance
      ip=$(multipass info --format csv "$instance_name" | tail -1 | cut -d\, -f3)
      # Enable PasswordAuthertication for root over SSH.
      multipass exec "$instance_name" -- \
        sudo sh -c "echo root:ubuntu | sudo chpasswd"
      multipass exec "$instance_name" -- \
        sudo sh -c \
        "sed -i /etc/ssh/sshd_config -e 's/^PasswordAuthentication.*/PasswordAuthentication yes/' -e 's/^#PermitRootLogin.*/PermitRootLogin yes/'"
      multipass exec "$instance_name" -- \
        sudo systemctl restart ssh

      ADDRESS "$ip:22"
    discard: |
      if [ "$SPREAD_SYSTEM" = "ubuntu-24.04-64" ]; then
          image="daily:devel"
          instance_name=spread-devel
      else
          # SPREAD_SYSTEM has the following format here 'ubuntu-XX.YY-64' and gets
          # translated to an image XX.YY.
          image=$(echo $SPREAD_SYSTEM | sed -e 's/ubuntu-\(.*\)-64/\1/')
          instance_name="spread-${image}"
      fi

      if [ -z "${image}" ]; then
        FATAL "$SPREAD_SYSTEM is not supported!"
      fi

      multipass delete --purge "$instance_name"
    systems:
      - ubuntu-20.04-64:
          workers: 1
          username: root
          password: ubuntu
      - ubuntu-22.04-64:
          workers: 1
          username: root
          password: ubuntu

  autopkgtest:
    type: adhoc
    allocate: |
      echo "Allocating ad-hoc $SPREAD_SYSTEM"
      if [ -z "${ADT_ARTIFACTS:-}" ]; then
        FATAL "adhoc only works inside autopkgtest"
        exit 1
      fi
      echo 'ubuntu ALL=(ALL) NOPASSWD:ALL' > /etc/sudoers.d/99-spread-users
      ADDRESS localhost:22
    discard: echo "Discarding ad-hoc $SPREAD_SYSTEM"
    systems:
      # Focal
      - ubuntu-20.04-amd64:
          username: ubuntu
          password: ubuntu
      - ubuntu-20.04-ppc64el:
          username: ubuntu
          password: ubuntu
      - ubuntu-20.04-armhf:
          username: ubuntu
          password: ubuntu
      - ubuntu-20.04-s390x:
          username: ubuntu
          password: ubuntu
      - ubuntu-20.04-arm64:
          username: ubuntu
          password: ubuntu
      # Jammy
      - ubuntu-22.04-amd64:
          username: ubuntu
          password: ubuntu
      - ubuntu-22.04-ppc64el:
          username: ubuntu
          password: ubuntu
      - ubuntu-22.04-armhf:
          username: ubuntu
          password: ubuntu
      - ubuntu-22.04-s390x:
          username: ubuntu
          password: ubuntu
      - ubuntu-22.04-arm64:
          username: ubuntu
          password: ubuntu

exclude: [snaps-cache/]

prepare: |
  #shellcheck source=tests/spread/tools/prepare.sh
  . "$TOOLS_DIR/prepare.sh"

  if [[ -z $(ls -A "$TOOLS_DIR/snapd-testing-tools") ]]; then
    echo "Cannot run spread because submodule 'snapd-testing-tools' does not exist. Fetch with 'git submodule update --init' and rerun spread."
    exit 1
  fi

  # This unfortunately cannot be extracted into a standalone script since this
  # portion of of YAML runs before the source code has been fetched.

  # 'apt-get update' is hanging on security.ubuntu.com with IPv6. Prefer IPv4 over
  # IPv6
  cat <<EOF > gai.conf
  precedence  ::1/128       50
  precedence  ::/0          40
  precedence  2002::/16     30
  precedence ::/96          20
  precedence ::ffff:0:0/96 100
  EOF
  if ! mv gai.conf /etc/gai.conf; then
      echo "/etc/gai.conf is not writable, ubuntu-core system? apt-get update won't"
      echo "be affected in that case"
      rm -f gai.conf
  fi

  # Now run 'apt-get update', but don't show output unless it fails. The logs are
  # long enough as it is.
  tempfile="$(mktemp)"
  if ! apt-get update > "$tempfile" 2>&1; then
      cat "$tempfile"
      exit 1
  fi

  apt-get install -y snapd
  snap install snapd
  snap wait system seed.loaded

  if [ "$SPREAD_SYSTEM" = "ubuntu-20.04-64" ]; then
      # Remove lxd and lxd-client deb packages as our implementation (pylxd) does not
      # nicely handle the snap and deb being installed at the same time.
      apt-get remove --purge --yes lxd lxd-client
  fi

  install_lxd
  # Add the ubuntu user to the lxd group.
  adduser ubuntu lxd

  # Hold snap refreshes for 24h.
  snap set system refresh.hold="$(date --date=tomorrow +%Y-%m-%dT%H:%M:%S%:z)"
  if ! snap watch --last=auto-refresh?; then
      journalctl -xe
  fi
  if ! snap watch --last=install?; then
      journalctl -xe
  fi

  if [ "$SPREAD_SYSTEM" = "ubuntu-20.04-64" ]; then
      /snap/bin/lxd waitready --timeout=30
      /snap/bin/lxd init --auto
  fi

  install_snapcraft

  pushd /snapcraft
  git init
  git add .
  git commit -m "Testing Commit"
  popd

restore-each: |
  "$TOOLS_DIR"/restore.sh

suites:
 tests/spread/core22/:
   summary: core22 specific tests
   systems:
     - ubuntu-22.04
     - ubuntu-22.04-64
     - ubuntu-22.04-amd64
     - ubuntu-22.04-arm64
     - ubuntu-22.04-armhf
     - ubuntu-22.04-s390x
     - ubuntu-22.04-ppc64el

 tests/spread/core22/environment/:
   summary: core22 environment tests
   systems:
     - ubuntu-22.04*

 tests/spread/core22/scriptlets/:
   summary: core22 scriptlet tests
   systems:
     - ubuntu-22.04*

 tests/spread/core22/manifest/:
   summary: core22 manifest tests
   systems:
     - ubuntu-22.04*

 tests/spread/core22/architectures/:
   summary: core22 architecture tests
   systems:
     - ubuntu-22.04
     - ubuntu-22.04-64
     - ubuntu-22.04-amd64

 tests/spread/core22/linters/:
   summary: core22 linter tests
   environment:
     SNAPCRAFT_ENABLE_DEVELOPER_DEBUG: "n"

   systems:
     - ubuntu-22.04*

 tests/spread/core22/patchelf/:
   summary: core22 patchelf tests
   systems:
     - ubuntu-22.04*

 # General, core suite
 tests/spread/general/:
   summary: tests of snapcraft core functionality

 tests/spread/general/grammar/:
   summary: grammar tests
   # run grammar tests on amd64 platforms
   systems:
     - ubuntu-20.04
     - ubuntu-20.04-64
     - ubuntu-20.04-amd64
     - ubuntu-22.04
     - ubuntu-22.04-64
     - ubuntu-22.04-amd64

 tests/spread/general/hooks/:
   summary: tests of snapcraft hook functionality

 # General, core suite
 tests/spread/cross-compile/:
   summary: tests of supported cross-compile functionality
   systems:
   - ubuntu-20.04
   - ubuntu-20.04-64
   - ubuntu-20.04-amd64

 # Use of multipass and lxd build providers
 tests/spread/providers/:
   summary: tests of snapcraft using build providers
   systems:
   - ubuntu-20.04-64
   - ubuntu-22.04-64
   kill-timeout: 180m
   warn-timeout: 9m  # Keep less than 10 minutes so Travis can't timeout
   priority: 90  # Run this test relatively early since fetching images can take time
 tests/spread/providers/legacy/:
   summary: tests of snapcraft using build providers
   systems:
   - ubuntu-20.04-64
   kill-timeout: 180m
   warn-timeout: 9m  # Keep less than 10 minutes so Travis can't timeout
   priority: 90  # Run this test relatively early since fetching images can take time

 # Plugin-specific suites
<<<<<<< HEAD
 tests/spread/plugins/v1/ant/:
   summary: tests of snapcraft's Ant plugin
   systems:
   - ubuntu-18.04*
 tests/spread/plugins/v1/autotools/:
   summary: tests of snapcraft's Autotools plugin
   systems:
   - ubuntu-18.04*
 tests/spread/plugins/v1/catkin/:
   summary: tests of snapcraft's Catkin plugin
   systems:
   - ubuntu-18.04
   - ubuntu-18.04-64
   - ubuntu-18.04-amd64
   - ubuntu-18.04-arm64
   - ubuntu-18.04-armhf
   kill-timeout: 180m
 tests/spread/plugins/v1/colcon/:
   summary: tests of snapcraft's Colcon plugin
   systems:
   - ubuntu-18.04
   - ubuntu-18.04-64
   - ubuntu-18.04-amd64
   - ubuntu-18.04-arm64
   - ubuntu-18.04-armhf
   kill-timeout: 180m
 tests/spread/plugins/v1/conda/:
   summary: tests of snapcraft's Conda plugin
   systems:
   - ubuntu-18.04
   - ubuntu-18.04-64
 tests/spread/plugins/v1/cmake/:
   summary: tests of snapcraft's CMake plugin
   systems:
   - ubuntu-18.04*
 tests/spread/plugins/v1/crystal/:
   summary: tests of snapcraft's Crystal plugin
   systems:
   - ubuntu-18.04
   - ubuntu-18.04-64
   - ubuntu-18.04-amd64
 tests/spread/plugins/v1/dotnet/:
   summary: tests of snapcraft's Dotnet plugin
   systems:
   - ubuntu-18.04
   - ubuntu-18.04-64
   - ubuntu-18.04-amd64
 tests/spread/plugins/v1/flutter/:
   summary: tests of snapcraft's Flutter plugin
   # Keep this 18.04 as the tests makes use of the GNOME 3.28 extension.
   systems:
   - ubuntu-18.04
   - ubuntu-18.04-64
   - ubuntu-18.04-amd64
 tests/spread/plugins/v1/go/:
   summary: tests of snapcraft's Go plugin
   systems:
   - ubuntu-18.04*
 # godeps can no longer build due to:
 #   https://github.com/golang/go/issues/57051
 # tests/spread/plugins/v1/godeps/:
 #   summary: tests of snapcraft's Godeps plugin
 #   systems:
 #   - ubuntu-18.04*
 tests/spread/plugins/v1/gradle/:
   summary: tests of snapcraft's Gradle plugin
   systems:
   - ubuntu-18.04*
   priority: 50  # Run this test early so we're not waiting for it
   kill-timeout: 40m
   warn-timeout: 9m  # Keep less than 10 minutes so Travis can't timeout
 tests/spread/plugins/v1/kbuild/:
   summary: tests of snapcraft's Kbuild plugin
   systems:
   - ubuntu-18.04*
 tests/spread/plugins/v1/make/:
   summary: tests of snapcraft's Make plugin
   systems:
   - ubuntu-18.04*
 tests/spread/plugins/v1/maven/:
   summary: tests of snapcraft's Maven plugin
   systems:
   - ubuntu-18.04*
 tests/spread/plugins/v1/meson/:
   summary: tests of snapcraft's Meson plugin
   systems:
   - ubuntu-18.04*
 tests/spread/plugins/v1/nodejs/:
   summary: tests of snapcraft's Nodejs plugin
   systems:
   - ubuntu-18.04*
 tests/spread/plugins/v1/nil/:
   summary: tests of snapcraft's Nil plugin
   systems:
   - ubuntu-18.04*
 tests/spread/plugins/v1/plainbox/:
   summary: tests of snapcraft's Plainbox plugin
   systems:
   - ubuntu-18.04*
   kill-timeout: 20m
   warn-timeout: 9m  # Keep less than 10 minutes so Travis can't timeout
 tests/spread/plugins/v1/python/:
   summary: tests of snapcraft's Python plugin
   systems:
   - ubuntu-18.04*
 tests/spread/plugins/v1/qmake/:
   summary: tests of snapcraft's qmake plugin
   systems:
   - ubuntu-18.04*
 tests/spread/plugins/v1/ruby/:
   summary: tests of snapcraft's Ruby plugin
   systems:
   - ubuntu-18.04*
   kill-timeout: 180m
 tests/spread/plugins/v1/rust/:
   summary: tests of snapcraft's Rust plugin
   systems:
   - ubuntu-18.04
   - ubuntu-18.04-64
   - ubuntu-18.04-amd64
   - ubuntu-18.04-i386
   - ubuntu-18.04-armhf
   - ubuntu-18.04-s390x
 tests/spread/plugins/v1/scons/:
   summary: tests of snapcraft's SCons plugin
   systems:
   - ubuntu-18.04*
 tests/spread/plugins/v1/waf/:
   summary: tests of snapcraft's Waf plugin
   systems:
   - ubuntu-18.04*
 tests/spread/plugins/v1/x-local/:
   summary: tests of snapcraft's local plugins
   systems:
   - ubuntu-18.04*
=======
>>>>>>> 423826a1
 tests/spread/plugins/v2/:
   summary: tests of snapcraft's v2 plugins
   systems:
   - ubuntu-20.04*
 tests/spread/plugins/craft-parts/:
   summary: tests of snapcraft's craft-part's based plugins
   systems:
   - ubuntu-22.04*

# Extensions tests
 tests/spread/extensions/:
   summary: tests of snapcraft's extensions
   kill-timeout: 20m

# External snap tests
 tests/spread/snaps/:
   environment:
     SNAPCRAFT_BUILD_ENVIRONMENT: ""
   manual: true
   summary: external snaps
   prepare: |
     sudo apt-get install git
     sudo apt-mark auto git

path: /snapcraft/
include:
  - tests/
  - requirements.txt
  - requirements-devel.txt
  - runtests.sh<|MERGE_RESOLUTION|>--- conflicted
+++ resolved
@@ -326,144 +326,6 @@
    priority: 90  # Run this test relatively early since fetching images can take time
 
  # Plugin-specific suites
-<<<<<<< HEAD
- tests/spread/plugins/v1/ant/:
-   summary: tests of snapcraft's Ant plugin
-   systems:
-   - ubuntu-18.04*
- tests/spread/plugins/v1/autotools/:
-   summary: tests of snapcraft's Autotools plugin
-   systems:
-   - ubuntu-18.04*
- tests/spread/plugins/v1/catkin/:
-   summary: tests of snapcraft's Catkin plugin
-   systems:
-   - ubuntu-18.04
-   - ubuntu-18.04-64
-   - ubuntu-18.04-amd64
-   - ubuntu-18.04-arm64
-   - ubuntu-18.04-armhf
-   kill-timeout: 180m
- tests/spread/plugins/v1/colcon/:
-   summary: tests of snapcraft's Colcon plugin
-   systems:
-   - ubuntu-18.04
-   - ubuntu-18.04-64
-   - ubuntu-18.04-amd64
-   - ubuntu-18.04-arm64
-   - ubuntu-18.04-armhf
-   kill-timeout: 180m
- tests/spread/plugins/v1/conda/:
-   summary: tests of snapcraft's Conda plugin
-   systems:
-   - ubuntu-18.04
-   - ubuntu-18.04-64
- tests/spread/plugins/v1/cmake/:
-   summary: tests of snapcraft's CMake plugin
-   systems:
-   - ubuntu-18.04*
- tests/spread/plugins/v1/crystal/:
-   summary: tests of snapcraft's Crystal plugin
-   systems:
-   - ubuntu-18.04
-   - ubuntu-18.04-64
-   - ubuntu-18.04-amd64
- tests/spread/plugins/v1/dotnet/:
-   summary: tests of snapcraft's Dotnet plugin
-   systems:
-   - ubuntu-18.04
-   - ubuntu-18.04-64
-   - ubuntu-18.04-amd64
- tests/spread/plugins/v1/flutter/:
-   summary: tests of snapcraft's Flutter plugin
-   # Keep this 18.04 as the tests makes use of the GNOME 3.28 extension.
-   systems:
-   - ubuntu-18.04
-   - ubuntu-18.04-64
-   - ubuntu-18.04-amd64
- tests/spread/plugins/v1/go/:
-   summary: tests of snapcraft's Go plugin
-   systems:
-   - ubuntu-18.04*
- # godeps can no longer build due to:
- #   https://github.com/golang/go/issues/57051
- # tests/spread/plugins/v1/godeps/:
- #   summary: tests of snapcraft's Godeps plugin
- #   systems:
- #   - ubuntu-18.04*
- tests/spread/plugins/v1/gradle/:
-   summary: tests of snapcraft's Gradle plugin
-   systems:
-   - ubuntu-18.04*
-   priority: 50  # Run this test early so we're not waiting for it
-   kill-timeout: 40m
-   warn-timeout: 9m  # Keep less than 10 minutes so Travis can't timeout
- tests/spread/plugins/v1/kbuild/:
-   summary: tests of snapcraft's Kbuild plugin
-   systems:
-   - ubuntu-18.04*
- tests/spread/plugins/v1/make/:
-   summary: tests of snapcraft's Make plugin
-   systems:
-   - ubuntu-18.04*
- tests/spread/plugins/v1/maven/:
-   summary: tests of snapcraft's Maven plugin
-   systems:
-   - ubuntu-18.04*
- tests/spread/plugins/v1/meson/:
-   summary: tests of snapcraft's Meson plugin
-   systems:
-   - ubuntu-18.04*
- tests/spread/plugins/v1/nodejs/:
-   summary: tests of snapcraft's Nodejs plugin
-   systems:
-   - ubuntu-18.04*
- tests/spread/plugins/v1/nil/:
-   summary: tests of snapcraft's Nil plugin
-   systems:
-   - ubuntu-18.04*
- tests/spread/plugins/v1/plainbox/:
-   summary: tests of snapcraft's Plainbox plugin
-   systems:
-   - ubuntu-18.04*
-   kill-timeout: 20m
-   warn-timeout: 9m  # Keep less than 10 minutes so Travis can't timeout
- tests/spread/plugins/v1/python/:
-   summary: tests of snapcraft's Python plugin
-   systems:
-   - ubuntu-18.04*
- tests/spread/plugins/v1/qmake/:
-   summary: tests of snapcraft's qmake plugin
-   systems:
-   - ubuntu-18.04*
- tests/spread/plugins/v1/ruby/:
-   summary: tests of snapcraft's Ruby plugin
-   systems:
-   - ubuntu-18.04*
-   kill-timeout: 180m
- tests/spread/plugins/v1/rust/:
-   summary: tests of snapcraft's Rust plugin
-   systems:
-   - ubuntu-18.04
-   - ubuntu-18.04-64
-   - ubuntu-18.04-amd64
-   - ubuntu-18.04-i386
-   - ubuntu-18.04-armhf
-   - ubuntu-18.04-s390x
- tests/spread/plugins/v1/scons/:
-   summary: tests of snapcraft's SCons plugin
-   systems:
-   - ubuntu-18.04*
- tests/spread/plugins/v1/waf/:
-   summary: tests of snapcraft's Waf plugin
-   systems:
-   - ubuntu-18.04*
- tests/spread/plugins/v1/x-local/:
-   summary: tests of snapcraft's local plugins
-   systems:
-   - ubuntu-18.04*
-=======
->>>>>>> 423826a1
  tests/spread/plugins/v2/:
    summary: tests of snapcraft's v2 plugins
    systems:
