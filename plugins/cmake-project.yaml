module: cmake_project
<<<<<<< HEAD
systemPackages: [cmake]
accepts-source-options: true
=======
build-tools: [cmake]
>>>>>>> 139cbd0d
options:
    configflags:
        required: false<|MERGE_RESOLUTION|>--- conflicted
+++ resolved
@@ -1,10 +1,7 @@
 module: cmake_project
-<<<<<<< HEAD
-systemPackages: [cmake]
-accepts-source-options: true
-=======
 build-tools: [cmake]
->>>>>>> 139cbd0d
 options:
+    source:
+        required: true
     configflags:
         required: false