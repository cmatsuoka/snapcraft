#!/bin/bash
# -*- Mode:sh; indent-tabs-mode:nil; tab-width:4 -*-
#
# Copyright (C) 2015 Canonical Ltd
#
# This program is free software: you can redistribute it and/or modify
# it under the terms of the GNU General Public License version 3 as
# published by the Free Software Foundation.
#
# This program is distributed in the hope that it will be useful,
# but WITHOUT ANY WARRANTY; without even the implied warranty of
# MERCHANTABILITY or FITNESS FOR A PARTICULAR PURPOSE.  See the
# GNU General Public License for more details.
#
# You should have received a copy of the GNU General Public License
# along with this program.  If not, see <http://www.gnu.org/licenses/>.

set -e

export PATH=$(pwd)/bin:$PATH
export PYTHONPATH=$(pwd):$PYTHONPATH

<<<<<<< HEAD
run_unit_tests(){
    SRC_PATHS="bin snapcraft snapcraft/tests"

    # These three checks could easily be done with flake8 in one shot if
    # we had python3-flake8 provide flake8
    # Ignore 501 (line-too-long)
    pep8 $SRC_PATHS --ignore=E501

    pyflakes3 $SRC_PATHS

    # mccabe in 'warning' mode as we have high complexity
    mccabe_list=
    for unit in $(find . -type f -name '*.py')
    do
        output=$(python3 -m mccabe --min 10 "$unit")
        [ -n "$output" ] && mccabe_list="- $unit:\n  $output\n$mccabe_list"
    done

    if [ -n "$mccabe_list" ]; then
        echo -e "\e[1;31mThe project has gotten complex\e[0m."
        echo "Here's the list of units exceeding 10:"
        echo -e "$mccabe_list"
    fi
=======
SRC_PATHS="bin snapcraft snapcraft/tests"

# These three checks could easily be done with flake8 in one shot if
# we had python3-flake8 provide flake8
# Ignore 501 (line-too-long)
pep8 $SRC_PATHS --ignore=E501

pyflakes3 $SRC_PATHS

# mccabe in 'warning' mode as we have high complexity
mccabe_list=
for unit in $(find snapcraft -type f -name '*.py')
do
  output=$(python3 -m mccabe --min 10 "$unit")
  [ -n "$output" ] && mccabe_list="- $unit:\n  $output\n$mccabe_list"
done

if [ -n "$mccabe_list" ]; then
  echo -e "\e[1;31mThe project has gotten complex\e[0m."
  echo "Here's the list of units exceeding 10:"
  echo -e "$mccabe_list"
fi
>>>>>>> 1ac07601

    if which python3-coverage >/dev/null 2>&1; then
        python3-coverage erase
        python3-coverage run --branch --source snapcraft -m unittest
        mv .coverage .coverage.unit
    else
        python3 -m unittest
    fi
}

run_plainbox(){
    # well, well, what can we do
    if ! which plainbox >/dev/null; then
        cat <<EOF

WARNING: no plainbox binary can be found
Please see the README for details how to install the plainbox package
for running the integration tests.

EOF
        exit 1
    fi

    if which python3-coverage >/dev/null 2>&1; then
        python3-coverage erase
        export PROJECT_PATH=$(pwd)
        export SNAPCRAFT=snapcraft-coverage
    fi

    # Go to the plainbox provider of snapcraft tests
<<<<<<< HEAD
    cd integration-tests/
    # Create a temporary directory so that we can run 'manage.py develop' and
    # create the .provider file there
    temp_dir=$(mktemp -d)
    # Develop the provider, this will let us run tests on it
    ./manage.py develop -d $temp_dir
    # Set PROVIDERPATH (see plainbox(1)) so that we can see the provider
    # without installing it.
    export PROVIDERPATH=$PROVIDERPATH:$temp_dir
    # Run the 'normal' test plan
    plainbox run \
        -T 2015.com.canonical.snapcraft::normal \
        -f json -o $temp_dir/result.json
    # Analyze the result and fail if there are any failures
    python3 - << __PYTHON__
import json
with open("$temp_dir/result.json", "rt", encoding="utf-8") as stream:
    results = json.load(stream)
failed = False
for test_id, result in sorted(results['result_map'].items()):
    print('{0}: {1}'.format(test_id, result['outcome']))
    if result['outcome'] != 'pass':
        failed = True
print("Overall: {0}".format("fail" if failed else "pass"))
raise SystemExit(failed)
__PYTHON__
}

run_unit_tests

if [ -z "$SNAPCRAFT_TESTS_SKIP_PLAINBOX" ]; then
    run_plainbox
=======
    cd integration-tests
    ./runtests.sh
)
>>>>>>> 1ac07601
fi

if which python3-coverage >/dev/null 2>&1; then
    python3-coverage combine
    python3-coverage report

    echo
    echo "Run 'python3-coverage html' to get a nice report"
    echo "View it by running 'x-www-browser htmlcov'"
    echo
fi

echo -e "\e[1;32mEverything passed\e[0m"<|MERGE_RESOLUTION|>--- conflicted
+++ resolved
@@ -20,7 +20,6 @@
 export PATH=$(pwd)/bin:$PATH
 export PYTHONPATH=$(pwd):$PYTHONPATH
 
-<<<<<<< HEAD
 run_unit_tests(){
     SRC_PATHS="bin snapcraft snapcraft/tests"
 
@@ -44,30 +43,6 @@
         echo "Here's the list of units exceeding 10:"
         echo -e "$mccabe_list"
     fi
-=======
-SRC_PATHS="bin snapcraft snapcraft/tests"
-
-# These three checks could easily be done with flake8 in one shot if
-# we had python3-flake8 provide flake8
-# Ignore 501 (line-too-long)
-pep8 $SRC_PATHS --ignore=E501
-
-pyflakes3 $SRC_PATHS
-
-# mccabe in 'warning' mode as we have high complexity
-mccabe_list=
-for unit in $(find snapcraft -type f -name '*.py')
-do
-  output=$(python3 -m mccabe --min 10 "$unit")
-  [ -n "$output" ] && mccabe_list="- $unit:\n  $output\n$mccabe_list"
-done
-
-if [ -n "$mccabe_list" ]; then
-  echo -e "\e[1;31mThe project has gotten complex\e[0m."
-  echo "Here's the list of units exceeding 10:"
-  echo -e "$mccabe_list"
-fi
->>>>>>> 1ac07601
 
     if which python3-coverage >/dev/null 2>&1; then
         python3-coverage erase
@@ -98,44 +73,14 @@
     fi
 
     # Go to the plainbox provider of snapcraft tests
-<<<<<<< HEAD
-    cd integration-tests/
-    # Create a temporary directory so that we can run 'manage.py develop' and
-    # create the .provider file there
-    temp_dir=$(mktemp -d)
-    # Develop the provider, this will let us run tests on it
-    ./manage.py develop -d $temp_dir
-    # Set PROVIDERPATH (see plainbox(1)) so that we can see the provider
-    # without installing it.
-    export PROVIDERPATH=$PROVIDERPATH:$temp_dir
-    # Run the 'normal' test plan
-    plainbox run \
-        -T 2015.com.canonical.snapcraft::normal \
-        -f json -o $temp_dir/result.json
-    # Analyze the result and fail if there are any failures
-    python3 - << __PYTHON__
-import json
-with open("$temp_dir/result.json", "rt", encoding="utf-8") as stream:
-    results = json.load(stream)
-failed = False
-for test_id, result in sorted(results['result_map'].items()):
-    print('{0}: {1}'.format(test_id, result['outcome']))
-    if result['outcome'] != 'pass':
-        failed = True
-print("Overall: {0}".format("fail" if failed else "pass"))
-raise SystemExit(failed)
-__PYTHON__
+    cd integration-tests
+    ./runtests.sh
 }
 
 run_unit_tests
 
 if [ -z "$SNAPCRAFT_TESTS_SKIP_PLAINBOX" ]; then
     run_plainbox
-=======
-    cd integration-tests
-    ./runtests.sh
-)
->>>>>>> 1ac07601
 fi
 
 if which python3-coverage >/dev/null 2>&1; then
