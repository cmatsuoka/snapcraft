--- conflicted
+++ resolved
@@ -65,7 +65,6 @@
 readme = { file = "README.md", content-type = "text/markdown" }
 
 [dependency-groups]
-<<<<<<< HEAD
 dev = [
     "coverage[toml]",
     "pyflakes",
@@ -86,7 +85,7 @@
     "pytest-subprocess",
 ]
 docs = [
-    "canonical-sphinx[full]~=0.4.0",
+    "canonical-sphinx[full]~=0.5.1",
     "sphinx-autobuild",
     "sphinx-autodoc-typehints",
     "sphinx-lint",
@@ -94,49 +93,19 @@
     "sphinx-sitemap~=2.6.0",
     "sphinx-toolbox",
     "sphinxcontrib-details-directive",
-=======
-lint = [
-    # Left empty for scaffolding and Makefile compatibility
-]
-types = [
-    "mypy[reports]~=1.17.1",
-    "types-Pygments",
-    "types-colorama",
-    "types-setuptools",
-]
-docs = [
-    "canonical-sphinx[full]~=0.5.1",
-    "sphinx-autobuild~=2024.2",
-    "sphinx-pydantic==0.1.1",
-    "sphinx-sitemap>=2.6.0",
-    "sphinx-toolbox~=3.5",
-    "sphinx-lint~=1.0",
->>>>>>> 4a5d6a06
     "sphinxext-rediraffe==0.2.7",
     "docutils>=0.21",
     "pydantic-kitbash==0.0.7",
     "pyspelling",
 ]
-<<<<<<< HEAD
 lint = [
     "codespell[toml]",
     { include-group = "types" },
 ]
 types = [
-    "mypy",
+    "mypy~=1.17.1",
     "types-PyYAML",
     "types-requests>=2.32",
-=======
-dev = [
-    "build>=0.7.0",
-    "coverage[toml]~=7.4",
-    "pytest~=8.0",
-    "pytest-cov~=6.0",
-    "pytest-mock~=3.12",
-    "mypy[reports]~=1.17.1",
-    "types-Pygments",
-    "types-colorama",
->>>>>>> 4a5d6a06
     "types-setuptools",
     "types-simplejson",
     "types-tabulate",
