--- conflicted
+++ resolved
@@ -1,8 +1,6 @@
 [project]
-<<<<<<< HEAD
 name = "snapcraft"
 description = "Create snaps"
-readme = "README.md"
 dynamic = ["version"]
 dependencies = [
     "attrs",
@@ -50,12 +48,6 @@
     "typing-extensions",
     "validators>=0.28.3",
 ]
-=======
-name = "starcraft"
-description = "The basis for Starcraft team packages"
-dynamic = ["version"]
-dependencies = []
->>>>>>> 3cc0e96f
 classifiers = [
     "Development Status :: 5 - Production/Stable",
     "Environment :: Console",
@@ -111,21 +103,14 @@
     { include-group = "types" },
 ]
 types = [
-<<<<<<< HEAD
     "mypy",
     "types-PyYAML",
     "types-requests>=2.32",
-=======
-    "mypy[reports]~=1.16.0",
-    "types-Pygments",
-    "types-colorama",
->>>>>>> 3cc0e96f
     "types-setuptools",
     "types-simplejson",
     "types-tabulate",
     "types-toml",
 ]
-<<<<<<< HEAD
 dev-jammy = [
     # Stay on 2.4 for Jammy
     "python-apt~=2.4.0;sys_platform=='linux'",
@@ -141,27 +126,6 @@
 dev-plucky = [
     # 2.9 for Oracular+
     "python-apt>=2.9.0;sys_platform=='linux'",
-=======
-docs = [
-    "canonical-sphinx[full]~=0.4.0",
-    "sphinx-autobuild~=2024.2",
-    "sphinx-pydantic==0.1.1",
-    "sphinx-sitemap>=2.6.0",
-    "sphinx-toolbox~=3.5",
-    "sphinx-lint~=1.0",
-    "sphinxext-rediraffe==0.2.7",
-]
-dev = [
-    "build>=0.7.0",
-    "coverage[toml]~=7.4",
-    "pytest~=8.0",
-    "pytest-cov~=6.0",
-    "pytest-mock~=3.12",
-    "mypy[reports]~=1.16.0",
-    "types-Pygments",
-    "types-colorama",
-    "types-setuptools",
->>>>>>> 3cc0e96f
 ]
 tics = ["flake8", "pylint"]
 
@@ -194,11 +158,8 @@
 ]
 build-backend = "setuptools.build_meta"
 
-<<<<<<< HEAD
 [tool.setuptools]
 script-files = ["bin/snapcraftctl", "bin/snapcraftctl-compat"]
-=======
->>>>>>> 3cc0e96f
 
 [tool.setuptools_scm]
 write_to = "snapcraft/_version.py"
@@ -260,7 +221,6 @@
 # Most of this ruff configuration comes from craft-parts
 [tool.ruff]
 target-version = "py310"
-<<<<<<< HEAD
 line-length = 88
 extend-exclude = [
     "docs",
@@ -288,103 +248,15 @@
     "Q",  # Consistent quotations
     "RET",  # Return values
     "UP",  # pyupgrade
-=======
-src = ["starcraft", "tests"]
-extend-exclude = ["docs"]
-
-[tool.ruff.format]
-docstring-code-format = true
-line-ending = "lf"
-quote-style = "double"
-
-[tool.ruff.lint]
-# Follow ST063 - Maintaining and updating linting specifications for updating these.
-# Handy link: https://docs.astral.sh/ruff/rules/
-select = [ # Base linting rule selections.
-    # See the internal document for discussion:
-    # https://docs.google.com/document/d/1i1n8pDmFmWi4wTDpk-JfnWCVUThPJiggyPi2DYwBBu4/edit
-    # All sections here are stable in ruff and shouldn't randomly introduce
-    # failures with ruff updates.
-    "F",     # The rules built into Flake8
-    "E",
-    "W",     # pycodestyle errors and warnings
-    "I",     # isort checking
-    "N",     # PEP8 naming
-    "D",     # Implement pydocstyle checking as well.
-    "UP",    # Pyupgrade - note that some of are excluded below due to Python versions
-    "YTT",   # flake8-2020: Misuse of `sys.version` and `sys.version_info`
-    "ANN",   # Type annotations.
-    "ASYNC", # Catching blocking calls in async functions
-    # flake8-bandit: security testing. https://docs.astral.sh/ruff/rules/#flake8-bandit-s
-    # https://bandit.readthedocs.io/en/latest/plugins/index.html#complete-test-plugin-listing
-    "S101",
-    "S102", # assert or exec
-    "S103",
-    "S108", # File permissions and tempfiles - use #noqa to silence when appropriate.
-    "S104", # Network binds
-    "S105",
-    "S106",
-    "S107", # Hardcoded passwords
-    "S110", # try-except-pass (use contextlib.suppress instead)
-    "S113", # Requests calls without timeouts
-    "S3",   # Serialising, deserialising, hashing, crypto, etc.
-    "S5",   # Unsafe cryptography or YAML loading.
-    "S602", # Subprocess call with shell=true
-    "S701", # jinja2 templates without autoescape
-    "BLE",  # Do not catch blind exceptions
-    "FBT",  # Disallow boolean positional arguments (make them keyword-only)
-    "B0",   # Common mistakes and typos.
-    "A",    # Shadowing built-ins.
-    "COM",  # Trailing commas
-    "C4",   # Encourage comprehensions, which tend to be faster than alternatives.
-    "T10",  # Don't call the debugger in production code
-    "ISC",  # Implicit string concatenation that can cause subtle issues
-    "ICN",  # Only use common conventions for import aliases.
-    "INP",  # Implicit namespace packages
-    # flake8-pie: miscellaneous linters (enabled individually because they're not really related)
-    "PIE790", # Unnecessary pass statement
-    "PIE794", # Multiple definitions of class field
-    "PIE796", # Duplicate value in an enum (reasonable to noqa for backwards compatibility)
-    "PIE804", # Don't use a dict with unnecessary kwargs
-    "PIE807", # prefer `list` over `lambda: []`
-    "PIE810", # Use a tuple rather than multiple calls. E.g. `mystr.startswith(("Hi", "Hello"))`
-    "PYI",    # Linting for type stubs.
-    "PT",     # Pytest
-    "Q",      # Consistent quotations
-    "RSE",    # Errors on pytest raises.
-    "RET",    # Simpler logic after return, raise, continue or break
-    "SLF",    # Prevent accessing private class members.
-    "SIM",    # Code simplification
-    "TID",    # Tidy imports
     "TC001",  # Checks for first-party imports that are only used for type annotations
     "TC002",  # Checks for third-party imports that are only used for type annotations
     "TC003",  # Checks for standard library imports that are only used for type annotations
     "TC004",  # Remove imports from type-checking guard blocks if used at runtime
     "TC005",  # Delete empty type-checking blocks
-    "ARG",    # Unused arguments
-    "PTH",    # Migrate to pathlib
-    "FIX",    # All TODOs, FIXMEs, etc. should be turned into issues instead.
-    "ERA",    # Don't check in commented out code
-    "PGH",    # Pygrep hooks
-    "PL",     # Pylint
-    "TRY",    # Cleaner try/except,
-    "FLY",    # Detect things that would be better as f-strings.
-    "PERF",   # Catch things that can slow down the application like unnecessary casts to list.
-    "RUF001",
-    "RUF002",
-    "RUF003", # Ambiguous unicode characters
-    "RUF005", # Encourages unpacking rather than concatenation
-    "RUF008", # Do not use mutable default values for dataclass attributes
-    "B035",   # Don't use static keys in dict comprehensions.
-    "RUF013", # Prohibit implicit Optionals (PEP 484)
-    "RUF100", # #noqa directive that doesn't flag anything
-    "RUF200", # If ruff fails to parse pyproject.toml...
->>>>>>> 3cc0e96f
 ]
 lint.ignore = [
     # These following copy the flake8 configuration
     #"E203",  # Whitespace before ":"  -- Commented because ruff doesn't currently check E203
-<<<<<<< HEAD
     "E501",  # Line too long (reason: ruff will automatically fix this for us)
     # The following copy our pydocstyle configuration
     "D105",  # Missing docstring in magic method (reason: magic methods already have definitions)
@@ -392,17 +264,6 @@
     "D203",  # 1 blank line required before class docstring (reason: pep257 default)
     "D213",  # Multi-line docstring summary should start at the second line (reason: pep257 default)
     "D215",  # Section underline is over-indented (reason: pep257 default)
-=======
-    "E501",   # Line too long (reason: ruff will automatically fix this for us)
-    "D105",   # Missing docstring in magic method (reason: magic methods already have definitions)
-    "D107",   # Missing docstring in __init__ (reason: documented in class docstring)
-    "D203",   # 1 blank line required before class docstring (reason: pep257 default)
-    "D213",   # Multi-line docstring summary should start at the second line (reason: pep257 default)
-    "D215",   # Section underline is over-indented (reason: pep257 default)
-    "A003",   # Class attribute shadowing built-in (reason: Class attributes don't often get bare references)
-    "SIM117", # Use a single `with` statement with multiple contexts instead of nested `with` statements
-    # (reason: this creates long lines that get wrapped and reduces readability)
->>>>>>> 3cc0e96f
     "PLW1641", # eq-without-hash (most of our classes should be unhashable)
 
     # Ignored due to conflicts with ruff's formatter:
