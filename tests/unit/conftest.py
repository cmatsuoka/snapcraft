# -*- Mode:Python; indent-tabs-mode:nil; tab-width:4 -*-
#
# Copyright 2022-2024 Canonical Ltd.
#
# This program is free software: you can redistribute it and/or modify
# it under the terms of the GNU General Public License version 3 as
# published by the Free Software Foundation.
#
# This program is distributed in the hope that it will be useful,
# but WITHOUT ANY WARRANTY; without even the implied warranty of
# MERCHANTABILITY or FITNESS FOR A PARTICULAR PURPOSE.  See the
# GNU General Public License for more details.
#
# You should have received a copy of the GNU General Public License
# along with this program.  If not, see <http://www.gnu.org/licenses/>.

import base64
import contextlib
import io
import textwrap
from pathlib import Path
from typing import Any
from unittest.mock import Mock

import craft_application.application
import craft_application.services
import craft_application.util
import pytest
import yaml
from craft_parts import Features, callbacks, plugins
from craft_platforms import BuildInfo, DebianArchitecture
from craft_providers import Executor, Provider
from craft_providers.base import Base
from overrides import override
from pymacaroons import Caveat, Macaroon

from snapcraft import models, services
from snapcraft.extensions import extension, register, unregister


@pytest.fixture(autouse=True)
def unregister_callbacks(mocker):
    callbacks.unregister_all()


@pytest.fixture(autouse=True)
def reset_plugins():
    # craft-part modifies a dictionary of plugins that doesn't get reloaded between tests
    # 'unregister_all()' resets to the dictionary to the default value
    plugins.unregister_all()


def _write_yaml(file_path: Path, content: dict[str, Any]) -> None:
    """Write a YAML file from a dict."""
    file_path.parent.mkdir(parents=True, exist_ok=True)
    file_path.write_text(
        yaml.safe_dump(content, indent=2, sort_keys=False), encoding="utf-8"
    )


@pytest.fixture
def snapcraft_yaml(new_dir):
    """Return a fixture that can write a snapcraft.yaml."""

    def write_file(
        *, filename: str = "snap/snapcraft.yaml", **kwargs
    ) -> dict[str, Any]:
        content = {
            "name": "mytest",
            "version": "0.1",
            "summary": "Just some test data",
            "description": "This is just some test data.",
            "grade": "stable",
            "confinement": "strict",
            "parts": {
                "part1": {
                    "plugin": "nil",
                }
            },
            **kwargs,
        }
        _write_yaml(Path(filename), content)
        return content

    yield write_file


FAKE_PROJECT_YAML = """\
name: mytest
version: 0.1
summary: Just some test data
description: This is just some test data.
grade: stable
confinement: strict
base: core24
parts:
   part1:
     plugin: nil
"""


@pytest.fixture
def fake_project() -> models.Project:
    with io.StringIO(FAKE_PROJECT_YAML) as project_io:
        return models.Project.unmarshal(
            craft_application.util.safe_yaml_load(project_io)
        )


@pytest.fixture
def fake_extension():
    """Basic extension."""

    class ExtensionImpl(extension.Extension):
        """The test extension implementation."""

        @staticmethod
        def get_supported_bases() -> tuple[str, ...]:
            return ("core22", "core24")

        @staticmethod
        def get_supported_confinement() -> tuple[str, ...]:
            return ("strict",)

        @staticmethod
        def is_experimental(base: str | None = None) -> bool:
            return False

        def get_root_snippet(self) -> dict[str, Any]:
            return {"grade": "fake-grade"}

        def get_app_snippet(self, *, app_name: str) -> dict[str, Any]:
            return {"plugs": ["fake-plug"]}

        def get_part_snippet(self, *, plugin_name: str) -> dict[str, Any]:
            if plugin_name == "catkin":
                return {}

            return {"after": ["fake-extension/fake-part"]}

        def get_parts_snippet(self) -> dict[str, Any]:
            return {"fake-extension/fake-part": {"plugin": "nil"}}

    register("fake-extension", ExtensionImpl)
    yield ExtensionImpl
    unregister("fake-extension")


@pytest.fixture
def fake_extension_extra():
    """A variation of fake_extension with some conflicts and new code."""

    class ExtensionImpl(extension.Extension):
        """The test extension implementation."""

        @staticmethod
        def get_supported_bases() -> tuple[str, ...]:
            return ("core22",)

        @staticmethod
        def get_supported_confinement() -> tuple[str, ...]:
            return ("strict",)

        @staticmethod
        def is_experimental(base: str | None = None) -> bool:
            return False

        def get_root_snippet(self) -> dict[str, Any]:
            return {}

        def get_app_snippet(self, *, app_name: str) -> dict[str, Any]:
            return {"plugs": ["fake-plug", "fake-plug-extra"]}

        def get_part_snippet(self, *, plugin_name: str) -> dict[str, Any]:
            return {"after": ["fake-extension-extra/fake-part"]}

        def get_parts_snippet(self) -> dict[str, Any]:
            return {"fake-extension-extra/fake-part": {"plugin": "nil"}}

    register("fake-extension-extra", ExtensionImpl)
    yield ExtensionImpl
    unregister("fake-extension-extra")


@pytest.fixture
def fake_extension_invalid_parts():
    class ExtensionImpl(extension.Extension):
        """The test extension implementation."""

        @staticmethod
        def get_supported_bases() -> tuple[str, ...]:
            return ("core22",)

        @staticmethod
        def get_supported_confinement() -> tuple[str, ...]:
            return ("strict",)

        @staticmethod
        def is_experimental(base: str | None = None) -> bool:
            return False

        def get_root_snippet(self) -> dict[str, Any]:
            return {"grade": "fake-grade"}

        def get_app_snippet(self, *, app_name: str) -> dict[str, Any]:
            return {"plugs": ["fake-plug"]}

        def get_part_snippet(self, *, plugin_name: str) -> dict[str, Any]:
            return {"after": ["fake-extension/fake-part"]}

        def get_parts_snippet(self) -> dict[str, Any]:
            return {"fake-part": {"plugin": "nil"}, "fake-part-2": {"plugin": "nil"}}

    register("fake-extension-invalid-parts", ExtensionImpl)
    yield ExtensionImpl
    unregister("fake-extension-invalid-parts")


@pytest.fixture
def fake_extension_experimental():
    """Basic extension."""

    class ExtensionImpl(extension.Extension):
        """The test extension implementation."""

        @staticmethod
        def get_supported_bases() -> tuple[str, ...]:
            return ("core22",)

        @staticmethod
        def get_supported_confinement() -> tuple[str, ...]:
            return ("strict",)

        @staticmethod
        def is_experimental(base: str | None = None) -> bool:
            return True

        def get_root_snippet(self) -> dict[str, Any]:
            return {}

        def get_app_snippet(self, *, app_name: str) -> dict[str, Any]:
            return {}

        def get_part_snippet(self, *, plugin_name: str) -> dict[str, Any]:
            return {}

        def get_parts_snippet(self) -> dict[str, Any]:
            return {}

    register("fake-extension-experimental", ExtensionImpl)
    yield ExtensionImpl
    unregister("fake-extension-experimental")


@pytest.fixture
def fake_extension_name_from_legacy():
    """A fake_extension variant with a name collision with legacy."""

    class ExtensionImpl(extension.Extension):
        """The test extension implementation."""

        @staticmethod
        def get_supported_bases() -> tuple[str, ...]:
            return ("core22",)

        @staticmethod
        def get_supported_confinement() -> tuple[str, ...]:
            return ("strict",)

        @staticmethod
        def is_experimental(base: str | None = None) -> bool:
            return False

        def get_root_snippet(self) -> dict[str, Any]:
            return {}

        def get_app_snippet(self, *, app_name: str) -> dict[str, Any]:
            return {"plugs": ["fake-plug", "fake-plug-extra"]}

        def get_part_snippet(self, *, plugin_name: str) -> dict[str, Any]:
            return {"after": ["fake-extension-extra/fake-part"]}

        def get_parts_snippet(self) -> dict[str, Any]:
            return {"fake-extension-extra/fake-part": {"plugin": "nil"}}

    yield ExtensionImpl


@pytest.fixture
def fake_client(mocker):
    """Forces get_client to return a fake craft_store.BaseClient"""
    client = mocker.patch("craft_store.BaseClient", autospec=True)
    mocker.patch("snapcraft.store.client.get_client", return_value=client)
    return client


@pytest.fixture
def fake_confirmation_prompt(mocker):
    """Fake the confirmation prompt."""
    return mocker.patch(
        "snapcraft.utils.confirm_with_user", return_value=False, autospec=True
    )


@pytest.fixture
def root_macaroon():
    return Macaroon(
        location="fake-server.com",
        signature="d9533461d7835e4851c7e3b639144406cf768597dea6e133232fbd2385a5c050",
        caveats=[
            Caveat(
                caveat_id="1234567890",
                location="fake-sso.com",
                verification_key_id="1234567890",
            )
        ],
    ).serialize()


@pytest.fixture
def discharged_macaroon():
    return Macaroon(
        location="fake-server.com",
        signature="d9533461d7835e4851c7e3b639122406cf768597dea6e133232fbd2385a5c050",
    ).serialize()


@pytest.fixture(params=["encode", "no-encode"])
def legacy_config_credentials(request):
    config = textwrap.dedent(
        f"""\
        [login.ubuntu.com]
        macaroon={root_macaroon}
        unbound_discharge={discharged_macaroon}
        """
    )

    if request.param == "encode":
        return base64.b64encode(config.encode()).decode()

    if request.param == "no-encode":
        return config

    raise RuntimeError("unhandled param")


@pytest.fixture
def legacy_config_path(
    monkeypatch, new_dir, root_macaroon, discharged_macaroon, legacy_config_credentials
):
    config_file = new_dir / "snapcraft.cfg"
    monkeypatch.setattr(
        "snapcraft.store._legacy_account.LegacyUbuntuOne.CONFIG_PATH",
        config_file,
    )

    config_file.write_text(legacy_config_credentials)

    return config_file


@pytest.fixture
def mock_instance():
    """Provide a mock instance (Executor)."""
    yield Mock(spec=Executor)


@pytest.fixture(autouse=True)
def fake_provider(mock_instance):
    """Fixture to provide a minimal fake provider."""

    class FakeProvider(Provider):
        """Fake provider."""

        @property
        @override
        def name(self) -> str:
            return "fake"

        @property
        @override
        def install_recommendation(self) -> str:
            return "snap"

        def clean_project_environments(self, *, instance_name: str):
            pass

        @classmethod
        def ensure_provider_is_available(cls) -> None:
            pass

        @classmethod
        def is_provider_installed(cls) -> bool:
            return True

        def create_environment(  # type: ignore[reportIncompatibleMethodOverride]
            self, *, instance_name: str
        ):
            yield mock_instance

        @contextlib.contextmanager
        def launched_environment(
            self,
            *,
            project_name: str,
            project_path: Path,
            base_configuration: Base,
            build_base: str | None = None,
            instance_name: str,
            allow_unstable: bool = False,
        ):
            yield mock_instance

    return FakeProvider()


@pytest.fixture()
def extra_project_params():
    """Configuration fixture for the Project used by the default services."""
    return {"confinement": "devmode"}


@pytest.fixture()
def default_project(extra_project_params):
    from snapcraft.models.project import Project

    parts = extra_project_params.pop("parts", {})

    return Project.unmarshal(
        {
            "name": "default",
            "version": "1.0",
            "summary": "default project",
            "description": "default project",
            "base": "core24",
            "grade": "devel",
            "parts": parts,
            "license": "MIT",
            **extra_project_params,
        }
    )


@pytest.fixture()
def fake_services(
    request: pytest.FixtureRequest,
    tmp_path,
    fake_package_service_class,
    fake_lifecycle_service_class,
    fake_remote_build_service_class,
    fake_project_service_class,
    fake_provider_service_class,
    fake_confdbs_service_class,
    project_path,
):
    from snapcraft.application import APP_METADATA
    from snapcraft.services import BuildPlan, SnapcraftServiceFactory

    services.SnapcraftServiceFactory.register("package", fake_package_service_class)
    services.SnapcraftServiceFactory.register("lifecycle", fake_lifecycle_service_class)
    services.SnapcraftServiceFactory.register(
        "remote_build", fake_remote_build_service_class
    )
    services.SnapcraftServiceFactory.register("project", fake_project_service_class)
    services.SnapcraftServiceFactory.register("confdbs", fake_confdbs_service_class)
    services.SnapcraftServiceFactory.register("provider", fake_provider_service_class)
    services.SnapcraftServiceFactory.register("build_plan", BuildPlan)

    factory = SnapcraftServiceFactory(app=APP_METADATA)

    factory.update_kwargs(
        "lifecycle", work_dir=tmp_path, cache_dir=tmp_path / "cache", build_plan=[]
    )
    factory.update_kwargs("project", project_dir=project_path)
    factory.update_kwargs("provider", work_dir=tmp_path)

    return factory


@pytest.fixture
def fake_app(fake_services):
    from snapcraft.application import APP_METADATA, Snapcraft
    from snapcraft.cli import COMMAND_GROUPS, CORE24_LIFECYCLE_COMMAND_GROUP

    app = Snapcraft(app=APP_METADATA, services=fake_services)

    for group in [CORE24_LIFECYCLE_COMMAND_GROUP, *COMMAND_GROUPS]:
        app.add_command_group(group.name, group.commands)

    return app


@pytest.fixture()
def fake_app_config(fake_app) -> dict[str, Any]:
    return fake_app.app_config


def fake_build_info(fake_base):
    arch = DebianArchitecture.from_host()
    return BuildInfo(
        platform=str(arch),
        build_on=arch,
        build_for=arch,
        build_base=fake_base,
    )


@pytest.fixture
def setup_project(mocker, project_path):
    """A helper function to set up the project and build plan."""

    def _setup_services(project_services, project_data, *, write_project: bool = False):
        from snapcraft import models

        if write_project:
            _write_yaml(
                file_path=project_path / "snapcraft.yaml",
                content=project_data,
            )

        mocker.patch.object(
            project_services.get("project"),
            "_load_raw_project",
            return_value=project_data,
        )
        project_services.get("project").configure(platform=None, build_for=None)

        return models.Project.model_validate(project_data)

    return _setup_services


@pytest.fixture()
def fake_lifecycle_service_class(in_project_path):
    from snapcraft.services import Lifecycle

    class FakeLifecycleService(Lifecycle):
        def __init__(
            self,
            app: craft_application.application.AppMetadata,
            services: craft_application.services.ServiceFactory,
            **kwargs: Any,
        ):
            kwargs.pop("build_plan", None)  # We'll use ours
            super().__init__(
                app,
                services,
                work_dir=kwargs.pop("work_dir", in_project_path / "work"),
                cache_dir=kwargs.pop("cache_dir", in_project_path / "cache"),
                platform=None,
                **kwargs,
            )

    return FakeLifecycleService


@pytest.fixture()
def fake_provider_service_class(project_path):
    from snapcraft.services import Provider

    class FakeProviderService(Provider):
        def __init__(
            self,
            app: craft_application.application.AppMetadata,
            services: craft_application.services.ServiceFactory,
            work_dir: Path,
        ):
            super().__init__(
                app,
                services,
                work_dir=project_path,
            )

    return FakeProviderService


@pytest.fixture
def fake_project_service_class(fake_project) -> type[services.Project]:
    class FakeProjectService(services.Project):
        # This is a final method, but we're overriding it here for convenience when
        # doing internal testing.
        def _load_raw_project(self):  # type: ignore[reportIncompatibleMethodOverride]
            return fake_project.marshal()

        # Don't care if the project file exists during this testing.
        # Silencing B019 because we're replicating an inherited method.
        @override
        def resolve_project_file_path(self) -> Path:
            return (self._project_dir / f"{self._app.name}.yaml").resolve()

        def set(self, value: models.Project) -> None:
            """Set the project model. Only for use during testing!"""
            self._project_model = value
            # this is from craft-application, why does pyright only flag this in snapcraft?
            self._platform = next(iter(value.platforms))  # type: ignore[reportCallIssue, reportArgumentType]
            self._build_for = value.platforms[self._platform].build_for[0]  # type: ignore[reportOptionalSubscript]

    return FakeProjectService


@pytest.fixture()
def fake_package_service_class(default_project, snapcraft_yaml, tmp_path):
    from snapcraft.services import Package

    class FakePackageService(Package):
        pass

    return FakePackageService


@pytest.fixture()
def fake_remote_build_service_class(mocker):
    import lazr.restfulclient.resource
    from craft_application import AppMetadata, services
    from craft_application.launchpad.models import SnapRecipe

    from snapcraft.services import RemoteBuild

    me = Mock(lazr.restfulclient.resource.Entry)
    me.name = "craft_test_user"

    class FakeRemoteBuildService(RemoteBuild):
        """Fake remote build service with snap recipe."""

        RecipeClass = SnapRecipe

        @override
        def __init__(self, app: AppMetadata, services: services.ServiceFactory) -> None:
            super().__init__(app=app, services=services)
            self._is_setup = True

    # The login should not do anything
    mocker.patch("craft_application.launchpad.Launchpad.anonymous")
    mocker.patch("craft_application.launchpad.Launchpad.login")

    return FakeRemoteBuildService


@pytest.fixture()
<<<<<<< HEAD
def confdb_schemas_service(default_factory, mocker):
    from snapcraft.application import APP_METADATA
    from snapcraft.services import ConfdbSchemas

    service = ConfdbSchemas(app=APP_METADATA, services=default_factory)
    service._store_client = mocker.patch(
        "snapcraft.store.StoreClientCLI", autospec=True
    )
=======
def fake_confdbs_service_class(mocker):
    from snapcraft.services import Confdbs

    class FakeConfdbsService(Confdbs):
        def setup(self) -> None:
            """Application-specific service setup."""
            super().setup()
            self._store_client = mocker.patch(
                "snapcraft.store.StoreClientCLI", autospec=True
            )
>>>>>>> 5c15a370

    return FakeConfdbsService


@pytest.fixture()
def fake_confdb_schema_assertion():
    """Returns a fake confdb-schema assertion with required fields."""
    from snapcraft.models import ConfdbSchemaAssertion

    def _fake_confdb_schema_assertion(**kwargs) -> ConfdbSchemaAssertion:
        return ConfdbSchemaAssertion.unmarshal(
            {
                "account_id": "test-account-id",
                "authority_id": "test-authority-id",
                "name": "test-confdb",
                "timestamp": "2024-01-01T10:20:30Z",
                "type": "confdb-schema",
                "views": {
                    "wifi-setup": {
                        "rules": [
                            {
                                "access": "read-write",
                                "request": "ssids",
                                "storage": "wifi.ssids",
                            }
                        ]
                    }
                },
                **kwargs,
            }
        )

    return _fake_confdb_schema_assertion


@pytest.fixture()
def enable_partitions_feature():
    """Resets the partitions feature in craft-parts."""
    assert Features().enable_partitions is False
    Features.reset()
    Features(enable_partitions=True)
    yield
    Features.reset()<|MERGE_RESOLUTION|>--- conflicted
+++ resolved
@@ -450,7 +450,7 @@
     fake_remote_build_service_class,
     fake_project_service_class,
     fake_provider_service_class,
-    fake_confdbs_service_class,
+    fake_confdb_schemas_service_class,
     project_path,
 ):
     from snapcraft.application import APP_METADATA
@@ -462,7 +462,9 @@
         "remote_build", fake_remote_build_service_class
     )
     services.SnapcraftServiceFactory.register("project", fake_project_service_class)
-    services.SnapcraftServiceFactory.register("confdbs", fake_confdbs_service_class)
+    services.SnapcraftServiceFactory.register(
+        "confdb_schemas", fake_confdb_schemas_service_class
+    )
     services.SnapcraftServiceFactory.register("provider", fake_provider_service_class)
     services.SnapcraftServiceFactory.register("build_plan", BuildPlan)
 
@@ -637,29 +639,18 @@
 
 
 @pytest.fixture()
-<<<<<<< HEAD
-def confdb_schemas_service(default_factory, mocker):
-    from snapcraft.application import APP_METADATA
+def fake_confdb_schemas_service_class(mocker):
     from snapcraft.services import ConfdbSchemas
 
-    service = ConfdbSchemas(app=APP_METADATA, services=default_factory)
-    service._store_client = mocker.patch(
-        "snapcraft.store.StoreClientCLI", autospec=True
-    )
-=======
-def fake_confdbs_service_class(mocker):
-    from snapcraft.services import Confdbs
-
-    class FakeConfdbsService(Confdbs):
+    class FakeConfdbSchemasService(ConfdbSchemas):
         def setup(self) -> None:
             """Application-specific service setup."""
-            super().setup()
             self._store_client = mocker.patch(
                 "snapcraft.store.StoreClientCLI", autospec=True
             )
->>>>>>> 5c15a370
-
-    return FakeConfdbsService
+            super().setup()
+
+    return FakeConfdbSchemasService
 
 
 @pytest.fixture()
