# -*- Mode:Python; indent-tabs-mode:nil; tab-width:4 -*-
#
# Copyright 2017-2022,2024 Canonical Ltd.
#
# This program is free software: you can redistribute it and/or modify
# it under the terms of the GNU General Public License version 3 as
# published by the Free Software Foundation.
#
# This program is distributed in the hope that it will be useful,
# but WITHOUT ANY WARRANTY; without even the implied warranty of
# MERCHANTABILITY or FITNESS FOR A PARTICULAR PURPOSE.  See the
# GNU General Public License for more details.
#
# You should have received a copy of the GNU General Public License
# along with this program.  If not, see <http://www.gnu.org/licenses/>.

<<<<<<< HEAD
import os
import shutil
=======
>>>>>>> 654871d4
import textwrap
from pathlib import Path
from typing import Any, Dict
from unittest.mock import call

import pytest

from snapcraft import errors, models
from snapcraft.parts import setup_assets as parts_setup_assets
from snapcraft.parts.setup_assets import (
    _create_hook_wrappers,
    _ensure_hook,
    _ensure_hook_executable,
    _validate_command_chain,
    _write_hook_wrapper,
    setup_assets,
)


@pytest.fixture
def desktop_file():
    def _write_file(filename: str):
        Path(filename).write_text(
            textwrap.dedent(
                """\
                [Desktop Entry]
                Name=appstream-desktop
                Exec=appstream
                Type=Application
                Icon=/usr/share/icons/my-icon.svg"""
            )
        )

    yield _write_file


@pytest.fixture
def yaml_data():
    def _yaml_data(extra_data: Dict[str, Any]) -> Dict[str, Any]:
        return {
            "name": "test-project",
            "base": "core22",
            "confinement": "strict",
            "parts": {},
            **extra_data,
        }

    yield _yaml_data


@pytest.fixture
def gadget_yaml_file(new_dir):
    Path("gadget.yaml").write_text(
        textwrap.dedent(
            """\
            gadget-key: gadget-value
            """
        )
    )


@pytest.fixture
def kernel_yaml_file(new_dir):
    Path("kernel.yaml").write_text(
        textwrap.dedent(
            """\
            kernel-key: kernel-value
            """
        )
    )


def test_gadget(yaml_data, gadget_yaml_file, new_dir):
    project = models.Project.unmarshal(
        yaml_data(
            {
                "type": "gadget",
                "version": "1.0",
                "summary": "summary",
                "description": "description",
            }
        )
    )

    setup_assets(
        project,
        assets_dir=Path("snap"),
        project_dir=Path.cwd(),
        prime_dirs={None: Path("prime")},
    )

    # gadget file should be in meta/
    gadget_path = Path("prime/meta/gadget.yaml")
    assert gadget_path.is_file()


def test_gadget_missing(yaml_data, new_dir):
    project = models.Project.unmarshal(
        yaml_data(
            {
                "type": "gadget",
                "version": "1.0",
                "summary": "summary",
                "description": "description",
            }
        )
    )

    with pytest.raises(errors.SnapcraftError) as raised:
        setup_assets(
            project,
            assets_dir=Path("snap"),
            project_dir=Path.cwd(),
            prime_dirs={None: Path("prime")},
        )

    assert str(raised.value) == "gadget.yaml is required for gadget snaps"


def test_kernel(yaml_data, kernel_yaml_file, new_dir):
    project = models.Project.unmarshal(
        {
            "name": "custom-kernel",
            "type": "kernel",
            "confinement": "strict",
            "version": "1.0",
            "summary": "summary",
            "description": "description",
            "parts": {},
        }
    )

    setup_assets(
        project,
        assets_dir=Path("snap"),
        project_dir=Path.cwd(),
        prime_dirs={None: Path("prime")},
    )

    # kernel file should be in meta/
    kernel_path = Path("prime/meta/kernel.yaml")
    assert kernel_path.is_file()


def test_kernel_missing(yaml_data, new_dir):
    project = models.Project.unmarshal(
        {
            "name": "custom-kernel",
            "type": "kernel",
            "confinement": "strict",
            "version": "1.0",
            "summary": "summary",
            "description": "description",
            "parts": {},
        }
    )

    setup_assets(
        project,
        assets_dir=Path("snap"),
        project_dir=Path.cwd(),
        prime_dirs={None: Path("prime")},
    )

    # kernel file should not be in meta/
    kernel_path = Path("prime/meta/kernel.yaml")
    assert not kernel_path.is_file()


@pytest.mark.parametrize(
    "source,destination,copied",
    [
        (Path("foo"), Path("bar"), True),
        (Path("foo"), Path("foo"), False),
        (Path("foo"), Path("dest/foo"), True),
    ],
)
def test_copy_files(source, destination, copied, new_dir, mocker):
    copy_mock = mocker.patch("shutil.copy")
    Path("foo").touch()
    Path("dest").mkdir()
    Path("dest/foo").write_text("dest")

    parts_setup_assets._copy_file(source, destination)
    if copied:
        assert copy_mock.mock_calls == [call(source, destination)]
    else:
        assert copy_mock.mock_calls == []


class TestSetupAssets:
    """Check copied assets and desktop entries."""

    @pytest.fixture(autouse=True)
    def setup_method_fixture(self, new_dir):
        # create prime tree
        Path("prime").mkdir()
        Path("prime/test.sh").touch()
        Path("prime/test.sh").chmod(0o755)

        # create assets dir
        Path("snap").mkdir()

    def test_setup_assets_happy(self, desktop_file, yaml_data, new_dir):
        desktop_file("prime/test.desktop")
        Path("prime/usr/share/icons").mkdir(parents=True)
        Path("prime/usr/share/icons/my-icon.svg").touch()

        # define project
        project = models.Project.unmarshal(
            yaml_data(
                {
                    "adopt-info": "part",
                    "apps": {
                        "app1": {
                            "command": "test.sh",
                            "common-id": "my-test",
                            "desktop": "test.desktop",
                        },
                    },
                },
            )
        )

        setup_assets(
            project,
            assets_dir=Path("snap"),
            project_dir=Path.cwd(),
            prime_dirs={None: Path("prime")},
        )

        # desktop file should be in meta/gui and named after app
        desktop_path = Path("prime/meta/gui/app1.desktop")
        assert desktop_path.is_file()

        # desktop file content should make icon relative to ${SNAP}
        content = desktop_path.read_text()
        assert content == textwrap.dedent(
            """\
            [Desktop Entry]
            Name=appstream-desktop
            Exec=test-project.app1
            Type=Application
            Icon=${SNAP}/usr/share/icons/my-icon.svg

            """
        )

    def test_hooks_default_handler(self, default_project, new_dir):
        project_dir = new_dir
        assets_dir = project_dir / "snap"
        prime_dir = project_dir / "prime"

        # Create a configure hook provided by the project
        project_configure_hook = assets_dir / "hooks" / "configure"
        project_configure_hook.parent.mkdir(parents=True)
        project_configure_hook.write_text("project_configure")

        # Create an install hook built through the project
        built_install_hook = prime_dir / "snap" / "hooks" / "install"
        built_install_hook.parent.mkdir(parents=True)
        built_install_hook.write_text("built_install")

        setup_assets(
            default_project,
            assets_dir=assets_dir,
            project_dir=project_dir,
            prime_dirs={None: Path("prime")},
        )

        hook_meta_dir = prime_dir / "meta" / "hooks"

        # Assert the project configure hook has its wrapper
        # to the copied over hook and is executable.
        meta_configure_hook = hook_meta_dir / "configure"
        assert meta_configure_hook.exists()
        assert meta_configure_hook.read_text() == textwrap.dedent(
            """\
            #!/bin/sh
            exec "$SNAP/snap/hooks/configure" "$@"
        """
        )
        assert (
            prime_dir / "snap" / "hooks" / "configure"
        ).read_text() == "project_configure"
        assert oct(meta_configure_hook.stat().st_mode)[-3:] == "755"

        # Assert the project install hook has its wrapper
        # And is executable
        meta_install_hook = hook_meta_dir / "install"
        assert meta_install_hook.exists()
        assert meta_install_hook.read_text() == textwrap.dedent(
            """\
            #!/bin/sh
            exec "$SNAP/snap/hooks/install" "$@"
        """
        )
        assert built_install_hook.read_text() == "built_install"
        assert oct(meta_install_hook.stat().st_mode)[-3:] == "755"

    def test_hooks_with_handler(self, default_project, new_dir):
        project_dir = new_dir
        assets_dir = project_dir / "snap"
        prime_dir = project_dir / "prime"

        # Create a configure hook provided by the project
        project_configure_hook = assets_dir / "hooks" / "configure"
        project_configure_hook.parent.mkdir(parents=True)
        project_configure_hook.write_text("project_configure")

        def handler(assets_dir, prime_dir) -> None:
            hooks_meta_dir = prime_dir / "meta" / "hooks"
            hooks_meta_dir.mkdir(parents=True)
            for hook in (assets_dir / "hooks").iterdir():
                shutil.copy(hook, hooks_meta_dir / hook.name)

        setup_assets(
            default_project,
            assets_dir=assets_dir,
            project_dir=project_dir,
            prime_dirs={None: Path("prime")},
            meta_directory_handler=handler,
        )

        hook_meta_dir = prime_dir / "meta" / "hooks"

        # Assert the project configure hook was copied
        # with no wrapper, is executable and that nothing
        # was put in prime_dir/snap/hooks
        meta_configure_hook = hook_meta_dir / "configure"
        assert meta_configure_hook.exists()
        assert meta_configure_hook.read_text() == "project_configure"
        assert not (prime_dir / "snap" / "hooks" / "configure").exists()
        assert oct(meta_configure_hook.stat().st_mode)[-3:] == "755"

    def test_setup_assets_icon_in_assets_dir(self, desktop_file, yaml_data, new_dir):
        desktop_file("prime/test.desktop")
        Path("snap/gui").mkdir(parents=True)
        Path("snap/gui/icon.svg").touch()

        # define project
        project = models.Project.unmarshal(
            yaml_data(
                {
                    "adopt-info": "part",
                    "apps": {
                        "app1": {
                            "command": "test.sh",
                            "common-id": "my-test",
                            "desktop": "test.desktop",
                        },
                    },
                },
            )
        )

        setup_assets(
            project,
            assets_dir=Path("snap"),
            project_dir=Path.cwd(),
            prime_dirs={None: Path("prime")},
        )

        # desktop file should be in meta/gui and named after app
        desktop_path = Path("prime/meta/gui/app1.desktop")
        assert desktop_path.is_file()

        # desktop file content should make icon relative to ${SNAP}
        content = desktop_path.read_text()
        assert content == textwrap.dedent(
            """\
            [Desktop Entry]
            Name=appstream-desktop
            Exec=test-project.app1
            Type=Application
            Icon=${SNAP}/snap/gui/icon.svg

            """
        )

        # icon file exists
        assert Path("prime/snap/gui/icon.svg").is_file()

    def test_setup_assets_configure_icon_no_apps(
        self, desktop_file, yaml_data, new_dir
    ):
        """Configure icon when no `apps` are defined."""
        desktop_file("prime/test.desktop")
        Path("snap/gui").mkdir(parents=True)
        Path("snap/gui/icon.svg").touch()

        # define project
        project = models.Project.unmarshal(yaml_data({"adopt-info": "part"}))

        setup_assets(
            project,
            assets_dir=Path("snap"),
            project_dir=Path.cwd(),
            prime_dirs={None: Path("prime")},
        )

        # icon file exists
        assert Path("prime/snap/gui/icon.svg").is_file()

    def test_setup_assets_remote_icon(self, desktop_file, yaml_data, new_dir):
        # create primed tree (no icon)
        desktop_file("prime/test.desktop")

        # define project

        project = models.Project.unmarshal(
            yaml_data(
                {
                    "adopt-info": "part",
                    "icon": "https://dashboard.snapcraft.io/site_media/appmedia/2018/04/Snapcraft-logo-bird.png",
                    "apps": {
                        "app1": {
                            "command": "test.sh",
                            "common-id": "my-test",
                            "desktop": "test.desktop",
                        },
                    },
                },
            )
        )

        setup_assets(
            project,
            assets_dir=Path("snap"),
            project_dir=Path.cwd(),
            prime_dirs={None: Path("prime")},
        )

        # desktop file should be in meta/gui and named after app
        desktop_path = Path("prime/meta/gui/app1.desktop")
        assert desktop_path.is_file()

        # desktop file content should make icon relative to ${SNAP}
        content = desktop_path.read_text()
        assert content == textwrap.dedent(
            """\
            [Desktop Entry]
            Name=appstream-desktop
            Exec=test-project.app1
            Type=Application
            Icon=${SNAP}/meta/gui/icon.png

            """
        )

        # icon was downloaded
        icon_path = Path("prime/meta/gui/icon.png")
        assert icon_path.is_file()
        assert icon_path.stat().st_size > 0


class TestCommandChain:
    """Command chain items are valid."""

    def test_setup_assets_app_command_chain_error(self, yaml_data, new_dir):
        project = models.Project.unmarshal(
            yaml_data(
                {
                    "adopt-info": "part1",
                    "apps": {
                        "app1": {
                            "command": "test.sh",
                            "command-chain": ["does-not-exist"],
                        },
                    },
                },
            )
        )

        with pytest.raises(errors.SnapcraftError) as raised:
            setup_assets(
                project,
                assets_dir=Path("snap"),
                project_dir=Path.cwd(),
                prime_dirs={None: Path("prime")},
            )

        assert str(raised.value) == (
            "Failed to generate snap metadata: The command-chain item 'does-not-exist' "
            "defined in app 'app1' does not exist or is not executable."
        )

    def test_setup_assets_hook_command_chain_error(self, yaml_data, new_dir):
        # define project
        project = models.Project.unmarshal(
            yaml_data(
                {
                    "adopt-info": "part1",
                    "hooks": {
                        "hook1": {"command-chain": ["does-not-exist"]},
                    },
                },
            )
        )

        with pytest.raises(errors.SnapcraftError) as raised:
            setup_assets(
                project,
                assets_dir=Path("snap"),
                project_dir=Path.cwd(),
                prime_dirs={None: Path("prime")},
            )

        assert str(raised.value) == (
            "Failed to generate snap metadata: The command-chain item 'does-not-exist' "
            "defined in hook 'hook1' does not exist or is not executable."
        )

    def test_command_chain_path_not_found(self, new_dir):
        with pytest.raises(errors.SnapcraftError) as raised:
            _validate_command_chain(["file-not-found"], name="foo", prime_dir=new_dir)

        assert str(raised.value) == (
            "Failed to generate snap metadata: The command-chain item 'file-not-found' "
            "defined in foo does not exist or is not executable."
        )

    def test_command_chain_path_not_executable(self, new_dir):
        Path("file-executable").touch()
        Path("file-executable").chmod(0o755)

        Path("file-not-executable").touch()

        with pytest.raises(errors.SnapcraftError) as raised:
            _validate_command_chain(
                ["file-executable", "file-not-executable"],
                name="foo",
                prime_dir=new_dir,
            )

        assert str(raised.value) == (
            "Failed to generate snap metadata: The command-chain item 'file-not-executable' "
            "defined in foo does not exist or is not executable."
        )


def test_ensure_hook(new_dir):
    """Verify creation of executable placeholder hooks."""
    hook_path: Path = new_dir / "configure"
    _ensure_hook(hook_path)

    assert hook_path.exists()
    assert hook_path.read_text() == "#!/bin/true\n"


def test_ensure_hook_does_not_overwrite(new_dir):
    """Verify existing hooks are not overwritten with placeholder hooks."""
    hook_path: Path = new_dir / "configure"
    hook_path.write_text("#!/bin/python3\n")
    hook_path.chmod(0o700)

    _ensure_hook(hook_path)

    assert hook_path.exists()
    assert hook_path.read_text() == "#!/bin/python3\n"
    assert oct(hook_path.stat().st_mode)[-3:] == "700"


def test_ensure_hook_executable(new_dir):
    """Verify _ensure_hook_executable makes a file executable."""
    # create a non-executable file
    hook_path: Path = new_dir / "configure"
    hook_path.write_text("#!/bin/true\n")
    hook_path.chmod(0o644)

    _ensure_hook_executable(hook_path)

    assert hook_path.exists()
    assert oct(hook_path.stat().st_mode)[-3:] == "755"


def test_create_hook_wrappers(new_dir):
    """Verify hook wrappers are created for generated hooks."""
    # create a directory for the hooks
    hooks_snap_dir: Path = new_dir / "snap" / "hooks"
    hooks_snap_dir.mkdir(parents=True)

    # create 2 generated hooks
    for hook_name in ["configure", "install"]:
        hook: Path = hooks_snap_dir / hook_name
        hook.write_text("#!/bin/true\n")
        hook.chmod(0o644)

    _create_hook_wrappers(new_dir)

    # verify prime/meta/hooks directory was created
    hooks_meta_dir = new_dir / "meta" / "hooks"
    assert hooks_meta_dir.exists()

    # verify wrappers were generated for each hook
    for hook_name in ["configure", "install"]:
        hook_wrapper = hooks_meta_dir / hook_name
        assert hook_wrapper.exists()


def test_write_hook_wrapper(new_dir):
    """Verify hook wrappers are written correctly."""
    # create a directory for the hooks
    hooks_dir: Path = new_dir / "hooks"
    hooks_dir.mkdir()

    # create a generated hook
    hook_name = "configure"
    hook: Path = hooks_dir / hook_name
    hook.write_text("#!/bin/true\n")
    hook.chmod(0o644)

    # create a directory for the hook wrappers
    hook_wrapper_dir = new_dir / "hook-wrappers"
    hook_wrapper_dir.mkdir()
    hook_wrapper = hook_wrapper_dir / hook_name

    _write_hook_wrapper(hook_name, hook_wrapper)

    # verify content of hook wrapper
    assert hook_wrapper.exists()
    assert (
        hook_wrapper.read_text()
        == f'#!/bin/sh\nexec "$SNAP/snap/hooks/{hook_name}" "$@"\n'
    )<|MERGE_RESOLUTION|>--- conflicted
+++ resolved
@@ -14,11 +14,7 @@
 # You should have received a copy of the GNU General Public License
 # along with this program.  If not, see <http://www.gnu.org/licenses/>.
 
-<<<<<<< HEAD
-import os
 import shutil
-=======
->>>>>>> 654871d4
 import textwrap
 from pathlib import Path
 from typing import Any, Dict
