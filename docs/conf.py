--- conflicted
+++ resolved
@@ -14,7 +14,6 @@
 # Inc., 51 Franklin Street, Fifth Floor, Boston, MA  02110-1301, USA.
 #
 
-import os
 import datetime
 import os
 import pathlib
@@ -34,12 +33,7 @@
 copyright = "2015-%s, %s" % (datetime.date.today().year, author)
 
 # region Configuration for canonical-sphinx
-<<<<<<< HEAD
 ogp_site_url = "https://documentation.ubuntu.com/snapcraft"
-=======
-
-ogp_site_url = "https://canonical-starbase.readthedocs-hosted.com/"
->>>>>>> 3cc0e96f
 ogp_site_name = project
 
 # Project slug; see https://meta.discourse.org/t/what-is-category-slug/87897
@@ -50,7 +44,6 @@
 slug = "snapcraft"
 
 html_context = {
-<<<<<<< HEAD
     "product_page": "snapcraft.io",
     "github_url": "https://github.com/canonical/snapcraft",
     "repo_default_branch": "main",
@@ -59,15 +52,6 @@
     "matrix": "https://matrix.to/#/#snapcraft:ubuntu.com",
     "discourse": "https://forum.snapcraft.io",
     "display_contributors": False,
-=======
-    # The following items are required for public-facing products. Replace the
-    # placeholder links with those specific to your product.
-    "product_page": "github.com/canonical/starbase",
-    "github_url": "https://github.com/canonical/starbase",
-    "github_issues": "https://github.com/canonical/starbase/issues",
-    "matrix": "https://matrix.to/#/#starcraft-development:ubuntu.com",
-    "discourse": "",  # Leave this blank to hide it from the dropdown
->>>>>>> 3cc0e96f
 }
 
 # Target repository for the edit button on pages
@@ -80,11 +64,6 @@
     "sphinx_sitemap",
     "pydantic_kitbash",
 ]
-<<<<<<< HEAD
-=======
-
-# endregion
->>>>>>> 3cc0e96f
 
 sphinx_tabs_disable_tab_closing = True
 # endregion
@@ -93,19 +72,8 @@
     (
         "sphinx.ext.ifconfig",
         "sphinx.ext.intersphinx",
-<<<<<<< HEAD
         "sphinxcontrib.details.directive",
         "sphinx_toolbox.collapse",
-=======
-        "sphinx.ext.viewcode",
-        "sphinx.ext.coverage",
-        "sphinx.ext.doctest",
-        "sphinx-pydantic",
-        "sphinx_sitemap",
-        "sphinx_toolbox",
-        "sphinx_toolbox.more_autodoc",
-        "sphinx.ext.autodoc",  # Must be loaded after more_autodoc
->>>>>>> 3cc0e96f
         "sphinxext.rediraffe",
     )
 )
@@ -149,7 +117,10 @@
 # region Options for extensions
 
 intersphinx_mapping = {
-    "craft-parts": ("https://canonical-craft-parts.readthedocs-hosted.com/en/latest/", None),
+    "craft-parts": (
+        "https://canonical-craft-parts.readthedocs-hosted.com/en/latest/",
+        None,
+    ),
 }
 
 # Client-side page redirects.
@@ -164,7 +135,6 @@
 else:
     sitemap_url_scheme = "latest/{link}"
 
-<<<<<<< HEAD
 # endregion
 
 # region Automated documentation
@@ -193,26 +163,5 @@
 (common_docs_path / "craft-parts").symlink_to(
     craft_parts_docs_path, target_is_directory=True
 )
-=======
-# Client-side page redirects.
-rediraffe_redirects = "redirects.txt"
-
-# The full path to the RTD site.
-# TODO: Change this to your project's RTD URL. If the RTD site isn't live yet, follow
-# the pattern here. If the documentation has moved to documentation.ubuntu.com, enter
-# the URL at that domain. It's OK to use this for private projects.
-# https://sphinx-sitemap.readthedocs.io
-html_baseurl = "https://canonical-starbase.readthedocs-hosted.com/"
-
-# Compose the URL for remote RTD and local builds.
-# TODO: If your project doesn't have a `latest` RTD branch set up, change to its default
-# branch.
-# https://sphinx-sitemap.readthedocs.io
-if "READTHEDOCS_VERSION" in os.environ:
-    version = os.environ["READTHEDOCS_VERSION"]
-    sitemap_url_scheme = "{version}{link}"
-else:
-    sitemap_url_scheme = "latest/{link}"
->>>>>>> 3cc0e96f
 
 # endregion