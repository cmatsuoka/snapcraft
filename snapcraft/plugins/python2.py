# -*- Mode:Python; indent-tabs-mode:nil; tab-width:4 -*-
#
# Copyright (C) 2015 Canonical Ltd
#
# This program is free software: you can redistribute it and/or modify
# it under the terms of the GNU General Public License version 3 as
# published by the Free Software Foundation.
#
# This program is distributed in the hope that it will be useful,
# but WITHOUT ANY WARRANTY; without even the implied warranty of
# MERCHANTABILITY or FITNESS FOR A PARTICULAR PURPOSE.  See the
# GNU General Public License for more details.
#
# You should have received a copy of the GNU General Public License
# along with this program.  If not, see <http://www.gnu.org/licenses/>.

import os
import snapcraft


class Python2Plugin(snapcraft.BasePlugin):

<<<<<<< HEAD
    def __init__(self, name, options):
        if options.requirements:
            self.requirements = options.requirements
            _PLUGIN_STAGE_PACKAGES.append('python-pip')
        else:
            self.requirements = None
        super().__init__(name, options, stage_packages=_PLUGIN_STAGE_PACKAGES)
=======
    _PLUGIN_STAGE_PACKAGES = [
        'python-dev',
    ]
>>>>>>> b6052882

    # note that we don't need to set PYTHONHOME here,
    # python discovers this automatically from it installed
    # location.  And PATH is automatically set by snapcraft.

    def pull(self):
        self.run(['env'])
        if self.requirements and not self.run(
                ['python2', '-m', 'pip', 'install', '-r', os.path.join(os.getcwd(), self.requirements)]):
             return False
        return True<|MERGE_RESOLUTION|>--- conflicted
+++ resolved
@@ -20,7 +20,6 @@
 
 class Python2Plugin(snapcraft.BasePlugin):
 
-<<<<<<< HEAD
     def __init__(self, name, options):
         if options.requirements:
             self.requirements = options.requirements
@@ -28,11 +27,10 @@
         else:
             self.requirements = None
         super().__init__(name, options, stage_packages=_PLUGIN_STAGE_PACKAGES)
-=======
+
     _PLUGIN_STAGE_PACKAGES = [
         'python-dev',
     ]
->>>>>>> b6052882
 
     # note that we don't need to set PYTHONHOME here,
     # python discovers this automatically from it installed
