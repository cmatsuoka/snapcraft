--- conflicted
+++ resolved
@@ -36,23 +36,18 @@
 
     def build(self):
         os.makedirs(os.path.join(self.installdir, 'bin'), exist_ok=True)
-        catkin_dir = os.path.join('$SNAP_APP_PATH', 'opt', 'ros', self.rosversion)
+        ros_dir = os.path.join('$SNAP_APP_PATH', 'opt', 'ros', self.rosversion)
         service_wrapper = os.path.join(
             self.installdir, 'bin', '{}-rosmaster-service'.format(self.name))
+
         with open(os.path.join(service_wrapper), 'w') as f:
             f.write('#!/bin/bash\n')
-<<<<<<< HEAD
-            f.write('_CATKIN_SETUP_DIR=' + os.path.join('$SNAP_APP_PATH', 'opt', 'ros', self.rosversion) + '\n')
-            f.write('source ' + os.path.join('$SNAP_APP_PATH', 'opt', 'ros', self.rosversion, 'setup.bash') + '\n')
-            f.write('export PYTHONPATH={}:$PYTHONPATH\n'.format(os.path.join('$SNAP_APP_PATH', 'opt', 'ros', self.rosversion, 'lib', 'python2.7', 'dist-packages')))
-            f.write('exec ' + os.path.join('$SNAP_APP_PATH', 'opt', 'ros', self.rosversion, 'bin', 'rosmaster') + '\n')
-        self.run(['chmod', '+x', os.path.join(self.installdir, 'bin', self.name + '-rosmaster-service')])
-=======
-            f.write('_CATKIN_SETUP_DIR={}\n'.format(catkin_dir))
-            f.write('source {}/setup.bash\n'.format(catkin_dir))
-            f.write('exec {}/bin/rosmaster\n'.format(catkin_dir))
+            f.write('_CATKIN_SETUP_DIR={}\n'.format(ros_dir))
+            f.write('source {}/setup.bash\n'.format(ros_dir))
+            f.write('export PYTHONPATH={}:$PYTHONPATH\n'.format(os.path.join(ros_dir, 'lib', 'python2.7', 'dist-packages')))
+            f.write('exec {}/bin/rosmaster\n'.format(ros_dir))
+
         os.chmod(service_wrapper, 0o755)
->>>>>>> ef964bda
         return True
 
     def snap_fileset(self):
