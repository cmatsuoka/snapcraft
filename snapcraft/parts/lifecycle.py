--- conflicted
+++ resolved
@@ -112,11 +112,7 @@
         )
 
 
-<<<<<<< HEAD
-def _run_command(  # pylint: disable=too-many-branches, too-many-statements
-=======
 def _run_command(  # noqa PLR0913 # pylint: disable=too-many-branches, too-many-statements
->>>>>>> 5ad3824f
     command_name: str,
     *,
     project: Project,
