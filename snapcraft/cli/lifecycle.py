# -*- Mode:Python; indent-tabs-mode:nil; tab-width:4 -*-
#
# Copyright (C) 2017-2019 Canonical Ltd
#
# This program is free software: you can redistribute it and/or modify
# it under the terms of the GNU General Public License version 3 as
# published by the Free Software Foundation.
#
# This program is distributed in the hope that it will be useful,
# but WITHOUT ANY WARRANTY; without even the implied warranty of
# MERCHANTABILITY or FITNESS FOR A PARTICULAR PURPOSE.  See the
# GNU General Public License for more details.
#
# You should have received a copy of the GNU General Public License
# along with this program.  If not, see <http://www.gnu.org/licenses/>.

import subprocess
import logging
import typing
import sys
import os
from time import sleep

import click

from . import echo
from . import env
from ._options import add_build_options, get_project
from snapcraft.internal import (
    errors,
    build_providers,
    deprecations,
    lifecycle,
    project_loader,
    steps,
    repo,
)
from snapcraft.project._sanity_checks import (
    conduct_project_sanity_check,
    conduct_build_environment_sanity_check,
)
<<<<<<< HEAD
from snapcraft.project.errors import (
    YamlValidationError,
    MultipassMissingInstallableError,
)
from ._errors import TRACEBACK_MANAGED, TRACEBACK_HOST


logger = logging.getLogger(__name__)

=======
from snapcraft.project.errors import MultipassMissingInstallableError
>>>>>>> bacf47f7

if typing.TYPE_CHECKING:
    from snapcraft.internal.project import Project  # noqa: F401


def _install_multipass():
    if sys.platform == "linux":
        repo.snaps.install_snaps(["multipass/latest/beta"])
    elif sys.platform == "darwin":
        try:
            subprocess.check_call(["brew", "cask", "install", "multipass"])
        except subprocess.CalledProcessError:
            raise errors.SnapcraftEnvironmentError(
                "Failed to install multipass using homebrew.\n"
                "Verify your homebrew installation and try again.\n"
                "Alternatively, manually install multipass by running 'brew cask install multipass'."
            )

    # wait for multipassd to be available
    click.echo("Waiting for multipass...")
    retry_count = 20
    while retry_count:
        try:
            output = subprocess.check_output(["multipass", "version"]).decode()
        except subprocess.CalledProcessError:
            output = ""
        # if multipassd is in the version information, it means the service is up
        # and we can carry on
        if "multipassd" in output:
            break
        retry_count -= 1
        sleep(1)
    # No need to worry about getting to this point by exhausting our retry count,
    # the rest of the stack will handle the error appropriately.


# TODO: when snap is a real step we can simplify the arguments here.
# fmt: off
def _execute(  # noqa: C901
    step: steps.Step,
    parts: str,
    pack_project: bool = False,
    output: str = None,
    shell: bool = False,
    shell_after: bool = False,
    destructive_mode: bool = False,
    **kwargs
) -> "Project":
    # fmt: on
    _clean_provider_error()
    provider = "host" if destructive_mode else None
    build_environment = env.BuilderEnvironmentConfig(force_provider=provider)
    try:
        conduct_build_environment_sanity_check(build_environment.provider)
    except MultipassMissingInstallableError as e:
        click.echo("You need multipass installed to build snaps "
                   "(https://github.com/CanonicalLtd/multipass).")
        if click.confirm("Would you like to install it now?"):
            _install_multipass()
        else:
            raise errors.SnapcraftEnvironmentError("multipass is required to continue.") from e

    project = get_project(is_managed_host=build_environment.is_managed_host, **kwargs)

    conduct_project_sanity_check(project)

    if build_environment.is_managed_host or build_environment.is_host:
        project_config = project_loader.load_config(project)
        lifecycle.execute(step, project_config, parts)
        if pack_project:
            _pack(project.prime_dir, output=output)
    else:
        build_provider_class = build_providers.get_provider_for(
            build_environment.provider
        )
        echo.info("Launching a VM.")
        with build_provider_class(project=project, echoer=echo) as instance:
            instance.mount_project()
            try:
                if shell:
                    # shell means we want to do everything right up to the previous
                    # step and then go into a shell instead of the requested step.
                    # the "snap" target is a special snowflake that has not made its
                    # way to be a proper step.
                    previous_step = None
                    if pack_project:
                        previous_step = steps.PRIME
                    elif step > steps.PULL:
                        previous_step = step.previous_step()
                    # steps.PULL is the first step, so we would directly shell into it.
                    if previous_step:
                        instance.execute_step(previous_step)
                elif pack_project:
                    instance.pack_project(output=output)
                else:
                    instance.execute_step(step)
            except Exception:
                _retrieve_provider_error(instance)
                if project.debug:
                    instance.shell()
                else:
                    echo.warning("Run the same command again with --debug to shell into the environment "
                                 "if you wish to introspect this failure.")
                    raise
            else:
                if shell or shell_after:
                    instance.shell()
    return project


def _pack(directory: str, *, output: str) -> None:
    snap_name = lifecycle.pack(directory, output)
    echo.info("Snapped {}".format(snap_name))


def _clean_provider_error() -> None:
    if os.path.isfile(TRACEBACK_HOST):
        try:
            os.remove(TRACEBACK_HOST)
        except Exception as e:
            logger.debug("can't remove error file: {}", str(e))


def _retrieve_provider_error(instance) -> None:
    try:
        instance.pull_file(TRACEBACK_MANAGED, TRACEBACK_HOST, delete=True)
    except Exception as e:
        logger.debug("can't retrieve error file: {}", str(e))


@click.group()
@add_build_options()
@click.pass_context
def lifecyclecli(ctx, **kwargs):
    pass


@lifecyclecli.command()
def init():
    """Initialize a snapcraft project."""
    snapcraft_yaml_path = lifecycle.init()
    echo.info("Created {}.".format(snapcraft_yaml_path))
    echo.wrapped("Go to https://docs.snapcraft.io/the-snapcraft-format/8337 for more "
                 "information about the snapcraft.yaml format.")


@lifecyclecli.command()
@click.pass_context
@add_build_options()
@click.argument("parts", nargs=-1, metavar="<part>...", required=False)
def pull(ctx, parts, **kwargs):
    """Download or retrieve artifacts defined for a part.

    \b
    Examples:
        snapcraft pull
        snapcraft pull my-part1 my-part2

    """
    _execute(steps.PULL, parts, **kwargs)


@lifecyclecli.command()
@add_build_options()
@click.argument("parts", nargs=-1, metavar="<part>...", required=False)
def build(parts, **kwargs):
    """Build artifacts defined for a part.

    \b
    Examples:
        snapcraft build
        snapcraft build my-part1 my-part2

    """
    _execute(steps.BUILD, parts, **kwargs)


@lifecyclecli.command()
@add_build_options()
@click.argument("parts", nargs=-1, metavar="<part>...", required=False)
def stage(parts, **kwargs):
    """Stage the part's built artifacts into the common staging area.

    \b
    Examples:
        snapcraft stage
        snapcraft stage my-part1 my-part2

    """
    _execute(steps.STAGE, parts, **kwargs)


@lifecyclecli.command()
@add_build_options()
@click.argument("parts", nargs=-1, metavar="<part>...", required=False)
def prime(parts, **kwargs):
    """Final copy and preparation for the snap.

    \b
    Examples:
        snapcraft prime
        snapcraft prime my-part1 my-part2

    """
    _execute(steps.PRIME, parts, **kwargs)


@lifecyclecli.command()
@add_build_options()
@click.argument("directory", required=False)
@click.option("--output", "-o", help="path to the resulting snap.")
def snap(directory, output, **kwargs):
    """Create a snap.

    \b
    Examples:
        snapcraft snap
        snapcraft snap --output renamed-snap.snap

    If you want to snap a directory, you should use the pack command
    instead.
    """
    if directory:
        deprecations.handle_deprecation_notice("dn6")
        _pack(directory, output=output)
    else:
        _execute(steps.PRIME, parts=[], pack_project=True, output=output, **kwargs)


@lifecyclecli.command()
@click.argument("directory")
@click.option("--output", "-o", help="path to the resulting snap.")
def pack(directory, output, **kwargs):
    """Create a snap from a directory holding a valid snap.

    The layout of <directory> should contain a valid meta/snap.yaml in
    order to be a valid snap.

    \b
    Examples:
        snapcraft pack my-snap-directory
        snapcraft pack my-snap-directory --output renamed-snap.snap

    """
    _pack(directory, output=output)


@lifecyclecli.command()
@click.argument("parts", nargs=-1, metavar="<part>...", required=False)
def clean(parts):
    """Remove a part's assets.

    \b
    Examples:
        snapcraft clean
        snapcraft clean my-part
    """
    build_environment = env.BuilderEnvironmentConfig()
    project = get_project(is_managed_host=build_environment.is_managed_host)

    if build_environment.is_managed_host or build_environment.is_host:
        lifecycle.clean(project, parts)
    else:
        build_provider_class = build_providers.get_provider_for(
            build_environment.provider
        )
        build_provider = build_provider_class(project=project, echoer=echo)
        if parts:
            echo.info("Launching a VM.")
            with build_provider_class(project=project, echoer=echo) as instance:
                instance.clean(part_names=parts)
        else:
            build_provider.clean_project()


if __name__ == "__main__":
    lifecyclecli.main()<|MERGE_RESOLUTION|>--- conflicted
+++ resolved
@@ -39,19 +39,12 @@
     conduct_project_sanity_check,
     conduct_build_environment_sanity_check,
 )
-<<<<<<< HEAD
-from snapcraft.project.errors import (
-    YamlValidationError,
-    MultipassMissingInstallableError,
-)
+from snapcraft.project.errors import MultipassMissingInstallableError
 from ._errors import TRACEBACK_MANAGED, TRACEBACK_HOST
 
 
 logger = logging.getLogger(__name__)
 
-=======
-from snapcraft.project.errors import MultipassMissingInstallableError
->>>>>>> bacf47f7
 
 if typing.TYPE_CHECKING:
     from snapcraft.internal.project import Project  # noqa: F401
