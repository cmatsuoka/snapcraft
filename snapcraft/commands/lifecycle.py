--- conflicted
+++ resolved
@@ -50,7 +50,6 @@
             help="Shell into the environment if the build fails",
         )
         parser.add_argument(
-<<<<<<< HEAD
             "--enable-manifest",
             action="store_true",
             default=utils.strtobool(os.getenv("SNAPCRAFT_BUILD_INFO", "n")),
@@ -62,11 +61,11 @@
             metavar="image-info",
             default=os.getenv("SNAPCRAFT_IMAGE_INFO"),
             help="Set snap manifest image-info",
-=======
+        )
+        parser.add_argument(
             "--bind-ssh",
             action="store_true",
             help="Bind ~/.ssh directory to local build instances",
->>>>>>> ec81c508
         )
 
         # --enable-experimental-extensions is only available in legacy
